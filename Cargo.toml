[package]
name = "wit-bindgen-cli"
authors = ["Alex Crichton <alex@alexcrichton.com>"]
version = "0.13.0"
edition = { workspace = true }
repository = 'https://github.com/bytecodealliance/wit-bindgen'
license = "Apache-2.0 WITH LLVM-exception"
homepage = 'https://github.com/bytecodealliance/wit-bindgen'
description = """
CLI tool to generate bindings for WIT documents and the component model.
"""

[workspace]
members = [
  "crates/test-rust-wasm",
  "crates/wasi_snapshot_preview1",
]
resolver = "2"

[workspace.package]
edition = "2021"

[workspace.dependencies]
anyhow = "1.0.72"
bitflags = "2.3.3"
heck =  { version = "0.4", features = ["unicode"] }
pulldown-cmark = { version = "0.9", default-features = false }
clap = { version = "4.3.19", features = ["derive"] }
env_logger = "0.10.0"
indexmap = "2.0.0"

wasm-encoder = "0.35.0"
wasm-metadata = "0.10.9"
<<<<<<< HEAD
wasmtime-wasi = "15.0.0"
wit-parser = "0.12"
wit-component = "0.15.0"
=======
wit-parser = "0.12.1"
wit-component = "0.16.0"
>>>>>>> a868860f

wit-bindgen-core = { path = 'crates/core', version = '0.13.0' }
wit-bindgen-c = { path = 'crates/c', version = '0.13.0' }
wit-bindgen-rust = { path = "crates/rust", version = "0.13.0" }
wit-bindgen-teavm-java = { path = 'crates/teavm-java', version = '0.13.0' }
wit-bindgen-go = { path = 'crates/go', version = '0.13.0' }
wit-bindgen-markdown = { path = 'crates/markdown', version = '0.13.0' }
wit-bindgen = { path = 'crates/guest-rust', version = '0.13.0', default-features = false }
wit-bindgen-rust-macro-shared = { path = 'crates/rust-macro-shared', version = '0.3.0' }

[[bin]]
name = "wit-bindgen"

[dependencies]
anyhow = { workspace = true }
clap = { workspace = true }
wit-bindgen-core = { workspace = true }
wit-bindgen-rust = { workspace = true, features = ['clap'], optional = true }
wit-bindgen-c = { workspace = true, features = ['clap'], optional = true }
wit-bindgen-markdown = { workspace = true, features = ['clap'], optional = true }
wit-bindgen-teavm-java = { workspace = true, features = ['clap'], optional = true }
wit-bindgen-go = { workspace = true, features = ['clap'], optional = true }
wit-component = { workspace = true }
wasm-encoder = { workspace = true }
wasmtime-wasi = { workdpace = true }

[features]
default = [
  'c',
  'rust',
  'markdown',
  'teavm-java',
  'go',
]
c = ['dep:wit-bindgen-c']
rust = ['dep:wit-bindgen-rust']
markdown = ['dep:wit-bindgen-markdown']
teavm-java = ['dep:wit-bindgen-teavm-java']
go = ['dep:wit-bindgen-go']

[dev-dependencies]
heck = { workspace = true }
wasmtime = { version = "13", features = ['component-model'] }
test-artifacts = { path = 'crates/test-rust-wasm/artifacts' }
wit-parser = { workspace = true }<|MERGE_RESOLUTION|>--- conflicted
+++ resolved
@@ -31,14 +31,9 @@
 
 wasm-encoder = "0.35.0"
 wasm-metadata = "0.10.9"
-<<<<<<< HEAD
 wasmtime-wasi = "15.0.0"
-wit-parser = "0.12"
-wit-component = "0.15.0"
-=======
 wit-parser = "0.12.1"
 wit-component = "0.16.0"
->>>>>>> a868860f
 
 wit-bindgen-core = { path = 'crates/core', version = '0.13.0' }
 wit-bindgen-c = { path = 'crates/c', version = '0.13.0' }
